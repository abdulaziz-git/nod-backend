--- conflicted
+++ resolved
@@ -1,10 +1,6 @@
-<<<<<<< HEAD
-###OBJECT-ACTIONS-VIEWSET-IMPORTS-STARTS###
-=======
 
 
 ####OBJECT-ACTIONS-VIEWSET-IMPORTS-STARTS####
->>>>>>> 53bdb3c2
 from rest_framework import viewsets, permissions, status, pagination
 from rest_framework.response import Response
 from rest_framework.exceptions import ValidationError
@@ -25,16 +21,6 @@
 from .serializers import OrderItemSerializer
 from .models import Order
 from .serializers import OrderSerializer
-<<<<<<< HEAD
-###OBJECT-ACTIONS-VIEWSET-IMPORTS-ENDS###
-
-###OBJECT-ACTIONS-VIEWSETS-STARTS###
-class CustomerViewSet(viewsets.ModelViewSet):
-    queryset = Customer.objects.all()
-    serializer_class = CustomerSerializer
-    permission_classes = [permissions.IsAuthenticated]
-
-=======
 ####OBJECT-ACTIONS-VIEWSET-IMPORTS-ENDS####
 
 
@@ -113,7 +99,6 @@
     serializer_class = SupplierSerializer
     permission_classes = [permissions.IsAuthenticatedOrReadOnly]
 
->>>>>>> 53bdb3c2
     def get_queryset(self):
         return Supplier.objects.all()
 
@@ -128,173 +113,59 @@
         serializer = self.get_serializer(data=request.data)
         if not serializer.is_valid():
             raise ValidationError(serializer.errors)
-<<<<<<< HEAD
-
-        # Add custom validation or logic here
-        self.perform_create(serializer)
-        headers = self.get_success_headers(serializer.data)
-        return Response(serializer.data, status=status.HTTP_201_CREATED, headers=headers)
-
-    def retrieve(self, request, *args, **kwargs):
-        instance = self.get_object()
-
-        # Add custom logic here
-        serializer = self.get_serializer(instance)
-        return Response(serializer.data)
-
-    def update(self, request, *args, **kwargs):
-        partial = kwargs.pop('partial', False)
-        instance = self.get_object()
-        serializer = self.get_serializer(instance, data=request.data, partial=partial)
-        if not serializer.is_valid():
-            raise ValidationError(serializer.errors)
-
-        # Add custom validation or logic here
-        self.perform_update(serializer)
-        return Response(serializer.data)
-
-    def partial_update(self, request, *args, **kwargs):
-        kwargs['partial'] = True
-        return self.update(request, *args, **kwargs)
-
-    def destroy(self, request, *args, **kwargs):
-        instance = self.get_object()
-
-        # Add custom logic here
-        self.perform_destroy(instance)
-        return Response(status=status.HTTP_204_NO_CONTENT)
-
-    def list(self, request, *args, **kwargs):
-        queryset = self.filter_queryset(self.get_queryset())
-
-        # Add custom logic here
-        page = self.paginate_queryset(queryset)
-        if page is not None:
-            serializer = self.get_serializer(page, many=True)
-            return self.get_paginated_response(serializer.data)
-
-        serializer = self.get_serializer(queryset, many=True)
-        return Response(serializer.data)
-
-
-=======
-
-        # Add custom validation or logic here
-        self.perform_create(serializer)
-        headers = self.get_success_headers(serializer.data)
-        return Response(serializer.data, status=status.HTTP_201_CREATED, headers=headers)
->>>>>>> 53bdb3c2
-
-    def retrieve(self, request, *args, **kwargs):
-        instance = self.get_object()
-
-<<<<<<< HEAD
-    def get_queryset(self):
-        return Supplier.objects.all()
-=======
-        # Add custom logic here
-        serializer = self.get_serializer(instance)
-        return Response(serializer.data)
-
-    def update(self, request, *args, **kwargs):
-        partial = kwargs.pop('partial', False)
-        instance = self.get_object()
-        serializer = self.get_serializer(instance, data=request.data, partial=partial)
-        if not serializer.is_valid():
-            raise ValidationError(serializer.errors)
-
-        # Add custom validation or logic here
-        self.perform_update(serializer)
-        return Response(serializer.data)
-
-    def partial_update(self, request, *args, **kwargs):
-        kwargs['partial'] = True
-        return self.update(request, *args, **kwargs)
-
-    def destroy(self, request, *args, **kwargs):
-        instance = self.get_object()
-
-        # Add custom logic here
-        self.perform_destroy(instance)
-        return Response(status=status.HTTP_204_NO_CONTENT)
-
-    def list(self, request, *args, **kwargs):
-        queryset = self.filter_queryset(self.get_queryset())
-
-        # Add custom logic here
-        page = self.paginate_queryset(queryset)
-        if page is not None:
-            serializer = self.get_serializer(page, many=True)
-            return self.get_paginated_response(serializer.data)
->>>>>>> 53bdb3c2
-
-        serializer = self.get_serializer(queryset, many=True)
-        return Response(serializer.data)
-
-<<<<<<< HEAD
-    def create(self, request, *args, **kwargs):
-        serializer = self.get_serializer(data=request.data)
-        if not serializer.is_valid():
-            raise ValidationError(serializer.errors)
-
-        # Add custom validation or logic here
-        self.perform_create(serializer)
-        headers = self.get_success_headers(serializer.data)
-        return Response(serializer.data, status=status.HTTP_201_CREATED, headers=headers)
-
-    def retrieve(self, request, *args, **kwargs):
-        instance = self.get_object()
-
-        # Add custom logic here
-        serializer = self.get_serializer(instance)
-        return Response(serializer.data)
-
-    def update(self, request, *args, **kwargs):
-        partial = kwargs.pop('partial', False)
-        instance = self.get_object()
-        serializer = self.get_serializer(instance, data=request.data, partial=partial)
-        if not serializer.is_valid():
-            raise ValidationError(serializer.errors)
-
-        # Add custom validation or logic here
-        self.perform_update(serializer)
-        return Response(serializer.data)
-
-    def partial_update(self, request, *args, **kwargs):
-        kwargs['partial'] = True
-        return self.update(request, *args, **kwargs)
-
-    def destroy(self, request, *args, **kwargs):
-        instance = self.get_object()
-
-        # Add custom logic here
-        self.perform_destroy(instance)
-        return Response(status=status.HTTP_204_NO_CONTENT)
-
-    def list(self, request, *args, **kwargs):
-        queryset = self.filter_queryset(self.get_queryset())
-
-        # Add custom logic here
-        page = self.paginate_queryset(queryset)
-        if page is not None:
-            serializer = self.get_serializer(page, many=True)
-            return self.get_paginated_response(serializer.data)
-
-        serializer = self.get_serializer(queryset, many=True)
-        return Response(serializer.data)
-
-=======
->>>>>>> 53bdb3c2
+
+        # Add custom validation or logic here
+        self.perform_create(serializer)
+        headers = self.get_success_headers(serializer.data)
+        return Response(serializer.data, status=status.HTTP_201_CREATED, headers=headers)
+
+    def retrieve(self, request, *args, **kwargs):
+        instance = self.get_object()
+
+        # Add custom logic here
+        serializer = self.get_serializer(instance)
+        return Response(serializer.data)
+
+    def update(self, request, *args, **kwargs):
+        partial = kwargs.pop('partial', False)
+        instance = self.get_object()
+        serializer = self.get_serializer(instance, data=request.data, partial=partial)
+        if not serializer.is_valid():
+            raise ValidationError(serializer.errors)
+
+        # Add custom validation or logic here
+        self.perform_update(serializer)
+        return Response(serializer.data)
+
+    def partial_update(self, request, *args, **kwargs):
+        kwargs['partial'] = True
+        return self.update(request, *args, **kwargs)
+
+    def destroy(self, request, *args, **kwargs):
+        instance = self.get_object()
+
+        # Add custom logic here
+        self.perform_destroy(instance)
+        return Response(status=status.HTTP_204_NO_CONTENT)
+
+    def list(self, request, *args, **kwargs):
+        queryset = self.filter_queryset(self.get_queryset())
+
+        # Add custom logic here
+        page = self.paginate_queryset(queryset)
+        if page is not None:
+            serializer = self.get_serializer(page, many=True)
+            return self.get_paginated_response(serializer.data)
+
+        serializer = self.get_serializer(queryset, many=True)
+        return Response(serializer.data)
+
 
 
 class IngredientViewSet(viewsets.ModelViewSet):
     queryset = Ingredient.objects.all()
     serializer_class = IngredientSerializer
-<<<<<<< HEAD
-    permission_classes = [permissions.IsAuthenticated]
-=======
-    permission_classes = [permissions.IsAuthenticatedOrReadOnly]
->>>>>>> 53bdb3c2
+    permission_classes = [permissions.IsAuthenticatedOrReadOnly]
 
     def get_queryset(self):
         return Ingredient.objects.all()
@@ -362,11 +233,7 @@
 class MealViewSet(viewsets.ModelViewSet):
     queryset = Meal.objects.all()
     serializer_class = MealSerializer
-<<<<<<< HEAD
-    permission_classes = [permissions.IsAuthenticated]
-=======
-    permission_classes = [permissions.IsAuthenticatedOrReadOnly]
->>>>>>> 53bdb3c2
+    permission_classes = [permissions.IsAuthenticatedOrReadOnly]
 
     def get_queryset(self):
         return Meal.objects.all()
@@ -434,11 +301,7 @@
 class PlanViewSet(viewsets.ModelViewSet):
     queryset = Plan.objects.all()
     serializer_class = PlanSerializer
-<<<<<<< HEAD
-    permission_classes = [permissions.IsAuthenticated]
-=======
-    permission_classes = [permissions.IsAuthenticatedOrReadOnly]
->>>>>>> 53bdb3c2
+    permission_classes = [permissions.IsAuthenticatedOrReadOnly]
 
     def get_queryset(self):
         return Plan.objects.all()
@@ -506,11 +369,7 @@
 class OrderItemViewSet(viewsets.ModelViewSet):
     queryset = OrderItem.objects.all()
     serializer_class = OrderItemSerializer
-<<<<<<< HEAD
-    permission_classes = [permissions.IsAuthenticated]
-=======
-    permission_classes = [permissions.IsAuthenticatedOrReadOnly]
->>>>>>> 53bdb3c2
+    permission_classes = [permissions.IsAuthenticatedOrReadOnly]
 
     def get_queryset(self):
         return OrderItem.objects.all()
@@ -578,11 +437,7 @@
 class OrderViewSet(viewsets.ModelViewSet):
     queryset = Order.objects.all()
     serializer_class = OrderSerializer
-<<<<<<< HEAD
-    permission_classes = [permissions.IsAuthenticated]
-=======
-    permission_classes = [permissions.IsAuthenticatedOrReadOnly]
->>>>>>> 53bdb3c2
+    permission_classes = [permissions.IsAuthenticatedOrReadOnly]
 
     def get_queryset(self):
         return Order.objects.all()
@@ -621,60 +476,29 @@
         # Add custom validation or logic here
         self.perform_update(serializer)
         return Response(serializer.data)
-<<<<<<< HEAD
-
-    def partial_update(self, request, *args, **kwargs):
-        kwargs['partial'] = True
-        return self.update(request, *args, **kwargs)
-
-    def destroy(self, request, *args, **kwargs):
-        instance = self.get_object()
-
-        # Add custom logic here
-        self.perform_destroy(instance)
-        return Response(status=status.HTTP_204_NO_CONTENT)
-
-    def list(self, request, *args, **kwargs):
-        queryset = self.filter_queryset(self.get_queryset())
-
-        # Add custom logic here
-        page = self.paginate_queryset(queryset)
-        if page is not None:
-            serializer = self.get_serializer(page, many=True)
-            return self.get_paginated_response(serializer.data)
-
-        serializer = self.get_serializer(queryset, many=True)
-        return Response(serializer.data)
-=======
-
-    def partial_update(self, request, *args, **kwargs):
-        kwargs['partial'] = True
-        return self.update(request, *args, **kwargs)
-
-    def destroy(self, request, *args, **kwargs):
-        instance = self.get_object()
-
-        # Add custom logic here
-        self.perform_destroy(instance)
-        return Response(status=status.HTTP_204_NO_CONTENT)
->>>>>>> 53bdb3c2
-
-    def list(self, request, *args, **kwargs):
-        queryset = self.filter_queryset(self.get_queryset())
-
-        # Add custom logic here
-        page = self.paginate_queryset(queryset)
-        if page is not None:
-            serializer = self.get_serializer(page, many=True)
-            return self.get_paginated_response(serializer.data)
-
-<<<<<<< HEAD
-###OBJECT-ACTIONS-VIEWSETS-ENDS###
-
-=======
-        serializer = self.get_serializer(queryset, many=True)
-        return Response(serializer.data)
->>>>>>> 53bdb3c2
+
+    def partial_update(self, request, *args, **kwargs):
+        kwargs['partial'] = True
+        return self.update(request, *args, **kwargs)
+
+    def destroy(self, request, *args, **kwargs):
+        instance = self.get_object()
+
+        # Add custom logic here
+        self.perform_destroy(instance)
+        return Response(status=status.HTTP_204_NO_CONTENT)
+
+    def list(self, request, *args, **kwargs):
+        queryset = self.filter_queryset(self.get_queryset())
+
+        # Add custom logic here
+        page = self.paginate_queryset(queryset)
+        if page is not None:
+            serializer = self.get_serializer(page, many=True)
+            return self.get_paginated_response(serializer.data)
+
+        serializer = self.get_serializer(queryset, many=True)
+        return Response(serializer.data)
 
 
 
